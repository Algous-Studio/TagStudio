--- conflicted
+++ resolved
@@ -3,39 +3,9 @@
 from tagstudio.core.global_settings import GlobalSettings, Theme
 
 
-<<<<<<< HEAD
-def test_read_settings():
-    with TemporaryDirectory() as tmp_dir:
-        settings_path = Path(tmp_dir) / "settings.toml"
-        with open(settings_path, "a") as settings_file:
-            settings_file.write("""
-                language = "de"
-                open_last_loaded_on_startup = true
-                autoplay = true
-                show_filenames_in_grid = true
-                page_size = 1337
-                show_filepath = 0
-                dark_mode = 2
-                date_format = "%x"
-                hour_format = true
-                zero_padding = true
-            """)
-
-        settings = GlobalSettings.read_settings(settings_path)
-        assert settings.language == "de"
-        assert settings.open_last_loaded_on_startup
-        assert settings.autoplay
-        assert settings.show_filenames_in_grid
-        assert settings.page_size == 1337
-        assert settings.show_filepath == 0
-        assert settings.theme == Theme.SYSTEM
-        assert settings.date_format == "%x"
-        assert settings.hour_format
-        assert settings.zero_padding
-=======
 def test_read_settings(library_dir: Path):
     settings_path = library_dir / "settings.toml"
-    with open(settings_path, "a") as settings_file:
+    with open(settings_path, "w") as settings_file:
         settings_file.write("""
             language = "de"
             open_last_loaded_on_startup = true
@@ -44,6 +14,9 @@
             page_size = 1337
             show_filepath = 0
             dark_mode = 2
+            date_format = "%x"
+            hour_format = true
+            zero_padding = true
         """)
 
     settings = GlobalSettings.read_settings(settings_path)
@@ -54,4 +27,6 @@
     assert settings.page_size == 1337
     assert settings.show_filepath == 0
     assert settings.theme == Theme.SYSTEM
->>>>>>> c14734d2
+    assert settings.date_format == "%x"
+    assert settings.hour_format
+    assert settings.zero_padding